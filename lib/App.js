--- conflicted
+++ resolved
@@ -464,46 +464,6 @@
         });
     });
 
-<<<<<<< HEAD
-=======
-    const serverIO = SocketIOServer(serverHTTP, {
-      transports: ['websocket'],
-      reconnect: false,
-      pingTimeout: 10000,
-      pingInterval: 30000,
-    });
-    serverIO.on('connection', socket => {
-      socket
-        .on('event', ({ homeyId, ...props }, callback) => {
-          if (homeyId !== homey._id) {
-            return callback('Invalid Homey ID');
-          }
-
-          return clientIO.emit('event', {
-            sessionId,
-            ...props,
-          }, callback);
-        })
-        .emit('createClient', ({
-          homeyId: homey._id,
-        }), err => {
-          if (err) {
-            Log(colors.red('✖ App Crashed. Stack Trace:'));
-            Log(colors.red(err));
-
-            exiting = true;
-            cleanup()
-              .catch(() => { })
-              .finally(() => {
-                process.exit(0);
-              });
-            return homeyIOReject(err);
-          }
-          return homeyIOResolve(socket);
-        });
-    });
-
->>>>>>> 21c3ffc0
     // Add Icon Hashes to Manifest
     // App Icon Hash
     manifest.iconHash = await Util.getFileHash(path.join(this.path, 'assets', 'icon.svg'));
@@ -529,13 +489,8 @@
     }
 
     // Start the App on Homey
-<<<<<<< HEAD
-    Log(colors.green('✓ Starting app...'));
+    Log(colors.green(`✓ Starting \`${manifest.id}@${manifest.version}\` remotely...`));
     const startData = await Promise.race([
-=======
-    Log(colors.green(`✓ Starting \`${manifest.id}@${manifest.version}\` remotely...`));
-    await Promise.race([
->>>>>>> 21c3ffc0
       new Promise((resolve, reject) => {
         clientIO.emit('start', {
           sessionId,
