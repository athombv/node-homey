'use strict';

const os = require('os');
const fs = require('fs');
const path = require('path');
const zlib = require('zlib');
const http = require('http');
const { promisify } = require('util');

const Util = require('../..').Util;
const Log = require('../..').Log;
const AthomApi = require('../..').AthomApi;
const Settings = require('../..').Settings;
const HomeyCompose = require('../HomeyCompose');
const { AthomAppsAPI } = require('athom-api');

const { getAppLocales } = require('homey-lib');
const HomeyLibApp = require('homey-lib').App;
const HomeyLibDevice = require('homey-lib').Device;
const colors = require('colors');
const inquirer = require('inquirer');
const tmp = require('tmp-promise');
const tar = require('tar-fs');
const semver = require('semver');
const ignoreWalk = require('ignore-walk');
const { monitorCtrlC } = require('monitorctrlc');
const fse = require('fs-extra');
const filesize = require('filesize');
const querystring = require('querystring');
const fetch = require('node-fetch');
const Docker = require('dockerode');
const getPort = require('get-port');
const SocketIOServer = require('socket.io');
const SocketIOClient = require('socket.io-client');
const express = require('express');

const statAsync = promisify( fs.stat );
const mkdirAsync = promisify( fs.mkdir );
const readFileAsync = promisify( fs.readFile );
const writeFileAsync = promisify( fs.writeFile );
const copyFileAsync = promisify( fs.copyFile );
const accessAsync = promisify( fs.access );
const readDirAsync = promisify( fs.readdir );

const GitCommands = require('../Modules/GitCommands');
const NpmCommands = require('../Modules/NpmCommands');

const FLOW_TYPES = [ 'triggers', 'conditions', 'actions' ];

class App {

	constructor( appPath ) {
		this.path = path.resolve(appPath);
		this._app = new HomeyLibApp( this.path );
    this._appJsonPath = path.join( this.path, 'app.json' );
    this._homeyComposePath = path.join(this.path, '.homeycompose');
		this._exiting = false;
		this._std = {};
    this._git = new GitCommands(appPath);
  }

  async validate({ level = 'debug' } = {}) {
    const result = await this._validate({ level });
    if (result !== true) {
      process.exit(1);
    }
  }

  async _validate({ level = 'debug' } = {}) {
    Log(colors.green('✓ Validating app...'));

    try {
      await this._app.validate({ level });

      Log(colors.green(`✓ Homey App validated successfully against level \`${level}\``));
      return true;
    } catch( err ) {
      Log(colors.red(`✖ Homey App did not validate against level \`${level}\`:`));
      Log(err.message);
      return false;
    }
  }

  async build() {
    Log(colors.green('✓ Building app...'));
    await this.preprocess();

    let valid = await this._validate();
    if( valid !== true ) throw new Error('The app is not valid, please fix the validation issues first.');

    Log(colors.green('✓ App built successfully'));
  }

  async run({
    clean = false,
    skipBuild = false,
  } = {}) {
    const homey = await AthomApi.getActiveHomey();
    if (homey.apiVersion >= 3) {
      return this.runDocker({
        homey,
        clean,
        skipBuild,
      });
    } else {
      return this.runRemote({
        homey,
        clean,
        skipBuild,
      });
    }
  }

  async runRemote({
    homey,
    clean,
    skipBuild,
  }) {
    this._session = await this.install({
      homey,
      clean,
      skipBuild,
      debug: true,
    });

    clean && Log(colors.green(`✓ Purged all Homey App settings`));
    Log(colors.green(`✓ Running \`${this._session.appId}\`, press CTRL+C to quit`));
    Log(colors.grey(` — Profile your app's performance at https://go.athom.com/app-profiling?homey=${homey._id}&app=${this._session.appId}`));
    Log('─────────────── Logging stdout & stderr ───────────────');

    homey.devkit.on('std', this._onStd.bind(this));
    homey.devkit.waitForConnection()
      .then(() => {
        return homey.devkit.getAppStdOut({
          session: this._session.session
        })
      }).then( stdCache => {
        stdCache
          .map(std => {
            std.chunk = Buffer.from(std.chunk);
            return std;
          })
          .forEach(this._onStd.bind(this));
      }).catch(err => {
        Log(colors.red('✖', err.message || err.toString()));
      })

      homey.devkit.on('disconnect', () => {
        Log(colors.red(`✖ Connection has been lost, attempting to reconnect...`));

        // reconnect event isn't forwarded from athom api
        homey.devkit.once('connect', () => {
          Log(colors.green(`✓ Connection restored, some logs might be missing`));
        })
      })

    monitorCtrlC(this._onCtrlC.bind(this));
  }

  async runDocker({
    homey,
    clean,
    skipBuild,
  }) {
    // Prepare Docker
    const docker = new Docker();
    await docker.ping().catch(err => {
      Log(colors.grey(err.message));
      let dockerUrl;
      switch (os.platform()) {
        case 'darwin': {
          dockerUrl = 'https://docs.docker.com/docker-for-mac/install/';
          break;
        }
        case 'win32': {
          dockerUrl = 'https://docs.docker.com/docker-for-windows/install/';
          break;
        }
        default: {
          dockerUrl = 'https://docs.docker.com/desktop/';
        }
      }

      throw new Error(`Could not connect to Docker. Is it running?\nIf you haven't installed Docker yet, please download & install it first:\n\n   ${dockerUrl}`);
    });

    // Build the App
    if (skipBuild) {
      Log(colors.yellow(`\n⚠ Skipping build steps!\n`));
    } else {
      await this.preprocess();
    }

    // Validate the App
    let valid = await this._validate();
    if (valid !== true) throw new Error('Not installing, please fix the validation issues first');

    // Get the App's Manifest
    const manifest = await this._getAppJsonFromFolder(this.path);

    // Install the App
    Log(colors.green(`✓ Creating session...`));
    const {
      sessionId,
      socketUrl,
    } = await homey.devkit._call('POST', '/app', {
      body: {
        clean,
        manifest,
      }
    }).catch(err => {
      if( err.cause && err.cause.error )
        err.message = err.cause.error;
      throw err;
    });

    const HOMEY_APP_RUNNER_DEVMODE = process.env.HOMEY_APP_RUNNER_DEVMODE === '1';
    const HOMEY_APP_RUNNER_PATH = process.env.HOMEY_APP_RUNNER_PATH; // e.g. /Users/username/Git/homey-app-runner/src
    const HOMEY_APP_RUNNER_CMD = HOMEY_APP_RUNNER_PATH ? ['node', '--inspect=0.0.0.0:9229', 'override/index.js'] : ['node', '--inspect=0.0.0.0:9229', 'index.js'];
    const HOMEY_APP_RUNNER_ID = process.env.HOMEY_APP_RUNNER_ID || 'athombv/homey-app-runner:latest';
    const HOMEY_APP_RUNNER_SDK_PATH = process.env.HOMEY_APP_RUNNER_SDK_PATH; // e.g. /Users/username/Git/node-home-apps-sdk-v3

    // Download Image
    if (!process.env.HOMEY_APP_RUNNER_ID) {
      // Only pull periodically
			let now = new Date();
			let lastCheck = await Settings.get('dockerPullHomeyAppRunnerLastCheck');
			if( lastCheck === null ) {
				lastCheck = new Date(1970, 1, 1);
			} else {
				lastCheck = new Date(lastCheck);
			}
					
			let hours = Math.abs(now - lastCheck) / 36e5;
			if( hours > 12 ) {
				await Settings.set('dockerPullHomeyAppRunnerLastCheck', now.toString());

        Log(colors.green(`✓ Downloading Docker Image...`));
        await new Promise((resolve, reject) => {
          docker.pull(HOMEY_APP_RUNNER_ID, {}, (err, stream) => {
            if (err) return reject(err);
            docker.modem.followProgress(stream, err => {
              if (err) return reject(err);
              return resolve();
            }, ({ id, status, progressDetail }) => {
              if (progressDetail && progressDetail.total) {
                if (id) {
                  Log(colors.grey(` — [${id}] ${status} ${Math.round(progressDetail.current / progressDetail.total * 100)}%`));
                } else {
                  Log(colors.grey(` — ${status} ${Math.round(progressDetail.current / progressDetail.total * 100)}%`));
                }
              } else {
                if (id) {
                  Log(colors.grey(` — [${id}] ${status}`));
                } else {
                  Log(colors.grey(` — ${status}`));
                }
              }
            });
          });
        });
      }
    }

    // Get Environment Variables
    Log(colors.green(`✓ Preparing Environment Variables...`));
    const env = await this._getEnv();
    if (Object.keys(env).length) {
      function ellipsis(str) {
        if (str.length > 10)
          return str.substr(0, 5) + '...' + str.substr(str.length - 5, str.length);
        return str;
      }

      Log(colors.grey(` — Homey.env (env.json)`));
      Object.keys(env).forEach(key => {
        const value = env[key];
        Log(colors.grey(`   — ${key}=${ellipsis(value)}`));
      });
    }

    let cleanupPromise;
    const cleanup = async () => {
      if( !cleanupPromise ) {
        cleanupPromise = Promise.resolve().then(async () => {
          Log('───────────────────────────────────────────────────────');
    
          await Promise.all([
    
            // Uninstall the App
            Promise.resolve().then(async () => {
              Log(colors.green(`✓ Uninstalling \`${manifest.id}\`...`));
              await homey.devkit._call('DELETE', `/app/${manifest.id}`).catch(() => {});
              Log(colors.green(`✓ Uninstalled \`${manifest.id}\``));
            }),
    
            // Delete the Container
            Promise.resolve().then(async () => {
              Log(colors.green(`✓ Removing container...`));
              const containers = await docker.listContainers({
                all: true,
              });
              const container = containers.find(container => {
                return container['Labels']['com.athom.session'] === sessionId;
              });

              if (container) {
                const containerInstance = await docker.getContainer(container['Id'])
                await containerInstance.stop().catch(() => {});
                await containerInstance.wait().catch(() => {});
                await containerInstance.remove().catch(() => {})
              }
    
              Log(colors.green(`✓ Removed container`));
            }),
          ]).catch(err => {
            Log(colors.red('✖', err.message || err.toString()));
          });
        });
      }
      
      return cleanupPromise;
    }

    // Monitor CTRL+C
    let exiting = false;
    monitorCtrlC(() => {
      if (exiting) return process.exit(1);
      exiting = true;
      cleanup()
        .catch(() => {})
        .finally(() => {
          process.exit(0);
        });
    });

    const inspectPort = await getPort({
      port: getPort.makeRange(9229, 9229 + 100),
    });

    // Start Socket.IO ServerIO & clientIO
    // The app inside Docker talks to 'ServerIO'
    // The 'clientIO' talks to Homey
    Log(colors.green(`✓ Connecting to Homey...`));
    let homeyIOResolve;
    let homeyIOReject;
    let homeyIOPromise = new Promise((resolve, reject) => {
      homeyIOResolve = resolve;
      homeyIOReject = reject;
    });

    const clientIO = await new Promise((resolve, reject) => {
      const clientIO = SocketIOClient(socketUrl, {
        transports: [ 'websocket' ],
      });
      clientIO
        .on('connect', () => {
          resolve(clientIO);
        })
        .on('connect_error', err => {
          Log(colors.red(`✖ Error connecting to Homey`));
          Log(colors.red(err));
          reject(err);
        })
        .on('error', reject)
        .on('disconnect', () => {
          Log(colors.red('✖ Disconnected from Homey'));
          cleanup()
            .catch()
            .finally(() => {
              process.exit();
            })
        })
        .on('event', ({ event, data }, callback) => {
          homeyIOPromise.then(homeyIO => {
            homeyIO.emit('event', {
              homeyId: homey._id,
              event,
              data,
            }, callback);
          }).catch(err => callback(err));
        })
        .on('getFile', ({ path }, callback) => {
          Promise.resolve().then(async () => {
            const res = await fetch(`http://localhost:${serverPort}${path}`);
            const status = res.status;
            const headers = {
              'Content-Type': res.headers.get('Content-Type') || undefined,
              'X-Homey-Hash': res.headers.get('X-Homey-Hash') || undefined,
            };
            const body = await res.buffer();

            return {
              status,
              headers,
              body,
            }
          })
            .then(result => callback(null, result))
            .catch(error => callback(error.message || error.toString()))
        })
        .on('getImage', ({ ...args }, callback) => {
          homeyIOPromise.then(homeyIO => {
            homeyIO.emit('getImage', {
              homeyId: homey._id,
              ...args
            }, callback);
          }).catch(err => callback(err));
        });
    });
    Log(colors.green(`✓ Connected to Homey`));

    const serverApp = express();
    const serverHTTP = http.createServer(serverApp);
    const serverIO = SocketIOServer(serverHTTP, {
      transports: [ 'websocket' ],
    });
    serverIO.on('connection', socket => {
      socket
        .on('event', ({ homeyId, ...props }, callback) => {
          if( homeyId !== homey._id ) {
            return callback('Invalid Homey ID');
          }

          return clientIO.emit('event', {
            sessionId,
            ...props
          }, callback);
        })
        .emit('createClient', ({
          homeyId: homey._id,
        }), err => {
          if( err ) {
            Log(colors.red(`✖ App Crashed. Stack Trace:`));
            Log(colors.red(err));

            exiting = true;
            cleanup()
              .catch(() => {})
              .finally(() => {
                process.exit(0);
              });
            return homeyIOReject(err);
          }
          return homeyIOResolve(socket);
        });
    });

    // Proxy Icons, add a X-Homey-Hash header
    serverApp.get('*.svg', (req, res, next) => {
      Util.getFileHash(path.join(this.path, req.path))
        .then(hash => {
          res.header('X-Homey-Hash', hash);
          next();
        })
        .catch(err => {
          res.status(400);
          res.end(err.message || err.toString());
        });
    });

    // Proxy local assets
    serverApp.use('/', express.static(this.path));

    const serverPort = await getPort();
    await new Promise((resolve, reject) => {
      serverHTTP.listen(serverPort, err => {
        if( err ) return reject(err);
        return resolve();
      });
    });

    // Add Icon Hashes to Manifest
    manifest.iconHash = await Util.getFileHash(path.join(this.path, 'assets', 'icon.svg'));

    if (Array.isArray(manifest.drivers)) {
      await Promise.all(manifest.drivers.map(async driver => {
        const iconPath = path.join(this.path, 'drivers', driver.id, 'assets', 'icon.svg');
        if (await fse.pathExists(iconPath)) {
          driver.iconHash = await Util.getFileHash(iconPath);
        }
      }));
    }

    // Start the App on Homey
    Log(colors.green(`✓ Starting app...`));
    await Promise.race([
      new Promise((resolve, reject) => {
        clientIO.emit('start', {
          sessionId,
          manifest,
          homeyId: homey._id,
          appId: manifest.id,
        }, err => {
          if (err) return reject(err);
          return resolve();
        });
      }),
      new Promise((_, reject) => {
        setTimeout(() => {
          reject(new Error('App Start Timeout From Homey'));
        }, 10000)
      }),
    ]);
    Log(colors.green(`✓ Started app`));

    // Create & Run Container
    const createOpts = {
      name: `homey-app-runner-${sessionId}-${manifest.id}-v${manifest.version}`,
      Env: [
        `APP_PATH=/app`,
        `APP_ENV=${JSON.stringify(env)}`,
        `SERVER=ws://host.docker.internal:${serverPort}`,
      ],
      ExposedPorts: {
        '9229/tcp': {}
      },
      Labels: {
        'com.athom.session': sessionId,
        'com.athom.port': String(serverPort),
        'com.athom.app-id': manifest.id,
        'com.athom.app-version': manifest.version,
      },
      HostConfig: {
        ReadonlyRootfs: true,
        NetworkMode: 'bridge',
        PortBindings: {
          [`9229/tcp`]: [{
            'HostPort': String(inspectPort),
          }],
        },
        Binds: [
          ...(HOMEY_APP_RUNNER_PATH
            ? [`${HOMEY_APP_RUNNER_PATH}:/homey-app-runner/override:ro`]
            : []),
          ...(HOMEY_APP_RUNNER_SDK_PATH 
            ? [ HOMEY_APP_RUNNER_PATH 
              ? `${HOMEY_APP_RUNNER_SDK_PATH}:/homey-app-runner/override/node_modules/homey-apps-sdk-v3:ro` 
              : `${HOMEY_APP_RUNNER_SDK_PATH}:/homey-app-runner/node_modules/homey-apps-sdk-v3:ro` 
              ]
            : []),
          `${this.path}:/app:ro`,
        ]
      }
    };

    if( HOMEY_APP_RUNNER_DEVMODE ) {
      createOpts['Env'].push('DEVMODE=1');
    }

    Log(colors.green(`✓ Debugger running at 0.0.0.0:${inspectPort}. Open this in Google Chrome about://inspect`));
    Log(colors.green(`✓ Starting \`${manifest.id}\`, press CTRL+C to quit`));
    await docker.run(HOMEY_APP_RUNNER_ID, HOMEY_APP_RUNNER_CMD, process.stdout, createOpts);

    await cleanup();
    process.exit(0);
  }

  async install({
    homey,
    clean = false,
    skipBuild = false,
    debug = false,
  } = {}) {
    if (homey.apiVersion >= 3) {
      throw new Error('Installing apps is not available on this Homey.\nPlease run your app instead.');
    }

    if (skipBuild) {
      Log(colors.yellow(`\n⚠ Skipping build steps!\n`));
    } else {
      await this.preprocess();
    }

    let valid = await this._validate();
    if( valid !== true ) throw new Error('Not installing, please fix the validation issues first');

    Log(colors.green(`✓ Packing Homey App...`));

    let archiveStream = await this._getPackStream();
    let env = await this._getEnv();
    env = JSON.stringify(env);

    let form = {
      app: archiveStream,
      debug: debug,
      env: env,
      purgeSettings: clean,
    }

    Log(colors.green(`✓ Installing Homey App on \`${homey.name}\` (${await homey.baseUrl})...`));

    try {
      let result = await homey.devkit._call('POST', '/', {
        form: form,
        opts: {
          $timeout: 1000 * 60 * 5 // 5 min
        },
      });

      Log(colors.green(`✓ Homey App \`${result.appId}\` successfully installed`));

      return result;
    } catch( err ) {
      Log(colors.red('✖', err.message || err.toString()));
      process.exit();
    }
  }

  async preprocess() {
      Log(colors.green('✓ Pre-processing app...'));

    const appJson = await this._getAppJsonFromFolder();
    if (!appJson) {
      throw new Error('This app.json is invalid!');
    }

    this._isValidAppJson(appJson);

    await HomeyCompose.build({ appPath: this.path });
  }

  async version(version) {
    let appJsonPath;
    let appJson;

    if( App.hasHomeyCompose({ appPath: this.path }) ) {
        let appJsonComposePath = path.join(this.path, '.homeycompose', 'app.json');
        let exists = false;
        try {
          await accessAsync(appJsonComposePath, fs.constants.R_OK | fs.constants.W_OK);
          exists = true;
        } catch( err ) {}

        if( exists ) {
          appJsonPath = appJsonComposePath;
        } else {
          appJsonPath = path.join(this.path, 'app.json');
        }
      } else {
        appJsonPath = path.join(this.path, 'app.json');
      }

      try {
        appJson = await readFileAsync( appJsonPath, 'utf8' );
        appJson = JSON.parse( appJson );
      } catch( err ) {
        if( err.code === 'ENOENT' )
          throw new Error(`Could not find a valid Homey App at \`${this.path}\``);

        throw new Error(`Error in \`app.json\`:\n${err}`);
      }

      if( semver.valid(version) ) {
        appJson.version = version;
    } else {
      if( !['minor', 'major', 'patch'].includes(version) )
        throw new Error('Invalid version. Must be either patch, minor or major.');

      appJson.version = semver.inc(appJson.version, version);
    }

    await writeFileAsync( appJsonPath, JSON.stringify(appJson, false, 2) );
    await this.build();

    Log(colors.green(`✓ Updated app.json version to \`${appJson.version}\``));
  }

  async publish() {

    await this.preprocess();

    if( await fse.pathExists(path.join(this.path, 'package.json')) ) {
      const hasAllModules = await NpmCommands.listModules( {path: this.path} );
      if (!hasAllModules) {
        const continueOnError = await inquirer.prompt([
          {
            type: 'confirm',
            name: 'value',
            default: false,
            message: `Not all node modules are installed. Are you sure you want to continue?`
          },
        ]);
        if( !continueOnError.value ) 
          throw new Error('✖ Please run "npm install" to install any missing node modules.');
      }
    }

    const valid = await this._validate({ level: 'publish' });
    if( valid !== true ) throw new Error('The app is not valid, please fix the validation issues first.');

    const env = await this._getEnv();

    const appJson = await fse.readJSON(this._appJsonPath);
    let {
      id: appId,
      version: appVersion,
    } = appJson;

    const versionBumpChoices = {
      patch: {
        value: 'patch',
        targetVersion: `${semver.inc(appVersion, 'patch')}`,
        get name() { return `Patch (to v${this.targetVersion})` },
      },
      minor: {
        value: 'minor',
        targetVersion: `${semver.inc(appVersion, 'minor')}`,
        get name() { return `Minor (to v${this.targetVersion})` },
      },
      major: {
        value: 'major',
        targetVersion: `${semver.inc(appVersion, 'major')}`,
        get name() { return `Major (to v${this.targetVersion})` },
      },
    };

    // First ask if version bump is desired
    const shouldUpdateVersion = await inquirer.prompt([
      {
        type: 'confirm',
        name: 'value',
        message: `Do you want to update your app's version number? (current v${appVersion})`
      },
    ]);
    let shouldUpdateVersionTo = null;

    // If version bump is desired ask for patch/minor/major
    if (shouldUpdateVersion.value) {
      shouldUpdateVersionTo = await inquirer.prompt([
        {
          type: 'list',
          name: 'version',
          message: 'Select the desired version number',
          choices: Object.values(versionBumpChoices)
        },
      ]);
    }

    let bumpedVersion = false;
    const commitFiles = [];
    if (shouldUpdateVersion.value) {

      // Apply new version (this changes app.json and .homeycompose/app.json if needed)
      await this.version(shouldUpdateVersionTo.version);

      // Check if only app.json or also .homeycompose/app.json needs to be committed
      commitFiles.push(this._appJsonPath);
      if (await fse.exists(path.join(this._homeyComposePath, 'app.json'))) {
        commitFiles.push(path.join(this._homeyComposePath, 'app.json'));
      }

      // Update version number
      appVersion = versionBumpChoices[shouldUpdateVersionTo.version].targetVersion;

      // Set flag to know that we have changed the version number
      bumpedVersion = true;
    }

    // Get or create changelog
    let updatedChangelog = false;
    const changelog = await Promise.resolve().then(async () => {
      const changelogJsonPath = path.join(this.path, '.homeychangelog.json');
      const changelogJson = (await fse.pathExists(changelogJsonPath))
        ? await fse.readJson(changelogJsonPath)
        : {}

      if( !changelogJson[appVersion] || !changelogJson[appVersion]['en'] ) {
        const { text } = await inquirer.prompt([
          {
            type: 'input',
            name: 'text',
            message: `(Changelog) What's new in ${appJson.name.en} v${appVersion}?`,
            validate: input => {
              return input.length > 3;
            }
          },
        ]);

        changelogJson[appVersion] = changelogJson[appVersion] || {};
        changelogJson[appVersion]['en'] = text;
        await fse.writeJson(changelogJsonPath, changelogJson, {
          spaces: 2,
        });

        Log(colors.grey(` — Changelog: ${text}`));

        // Mark as changed
        updatedChangelog = true;

        // Make sure to commit changelog changes
        commitFiles.push(changelogJsonPath);
      }

      return changelogJson[appVersion];
    });

    // Get readme
    const en = await readFileAsync( path.join(this.path, 'README.txt' ) )
      .then(buf => buf.toString())
      .catch(err => {
        throw new Error('Missing file `/README.txt`. Please provide a README for your app. The contents of this file will be visible in the App Store.');
      });

    const readme = { en };

    // Read files in app dir
    const files = await readDirAsync(this.path, { withFileTypes: true });

    // Loop all paths to check for matching readme names
    for (const file of files) {
      if (Object.prototype.hasOwnProperty.call(file, 'name') && typeof file.name === 'string') {
        // Check for README.<code>.txt file name
        if (file.name.startsWith('README.') && file.name.endsWith('.txt')) {
          const languageCode = file.name.replace('README.', '').replace('.txt', '');

          // Check language code against homey-lib supported language codes
          if (getAppLocales().includes(languageCode)) {
            // Read contents of file into readme object
            readme[languageCode] = await readFileAsync(path.join(this.path, file.name)).then(buf => buf.toString());
          }
        }
      }
    }

    // Get delegation token
    Log(colors.green(`✓ Submitting ${appId}@${appVersion}...`));
    if( Object.keys(env).length ) {
      function ellipsis(str) {
        if (str.length > 10)
          return str.substr(0, 5) + '...' + str.substr(str.length-5, str.length);
        return str;
      }

      Log(colors.grey(` — Homey.env (env.json)`));
      Object.keys(env).forEach(key => {
        const value = env[key];
        Log(colors.grey(`   — ${key}=${ellipsis(value)}`));
      });
    }

    const bearer = await AthomApi.createDelegationToken({
      audience: 'apps',
    });

    const api = new AthomAppsAPI({
      bearer,
      baseUrl: process.env.ATHOM_APPS_API_URL,
    });

    const {
      url,
      method,
      headers,
      buildId,
    } = await api.createBuild({
      env,
      appId,
      changelog,
      version: appVersion,
      readme,
    }).catch(err => {
      err.message = err.name || err.message;
      throw err;
    });

    // Make sure archive stream is created after any additional changes to the app
    // and right before publishing
    const archiveStream = await this._getPackStream();
    const { size } = await fse.stat(archiveStream.path);

    Log(colors.green(`✓ Created Build ID ${buildId}`));
    Log(colors.green(`✓ Uploading ${appId}@${appVersion} (${filesize(size)})...`));
    {
      await fetch(url, {
        method,
        headers: {
          'Content-Length': size,
          ...headers,
        },
        body: archiveStream,
      }).then(async res => {
        if(!res.ok) {
          throw new Error(res.statusText);
        }
      });
    }

    // Commit the version bump and/or changelog to Git if the current path is a repo
    if (await GitCommands.isGitInstalled() && await GitCommands.isGitRepo({ path: this.path })) {
      let createdGitTag = false;
      // Only commit and tag if version is bumped
      if (bumpedVersion) {

        // First ask if version bump is desired
        const shouldCommit = await inquirer.prompt([
          {
            type: 'confirm',
            name: 'value',
            message: `Do you want to commit ${bumpedVersion ? 'the version bump' : ''} ${updatedChangelog ? 'and updated changelog' : ''}?`,
          },
        ]);

        // Check if commit is desired
        if (shouldCommit.value) {

          // If version is bumped via wizard and changelog is changed via wizard then commit all at once
          if (updatedChangelog) {
            await this._git.commitFiles({
              files: commitFiles,
              message: `Bump version to v${appVersion}`,
              description: `Changelog: ${changelog['en']}`,
            });
            Log(colors.green(`✓ Committed ${commitFiles.map(i => i.replace(`${this.path}/`, '')).join(', and ')} with version bump`));
          } else {
            await this._git.commitFiles({
              files: commitFiles,
              message: `Bump version to v${appVersion}`,
            });
            Log(colors.green(`✓ Committed ${commitFiles.map(i => i.replace(`${this.path}/`, '')).join(', and ')} with version bump`));
          }

          try {
            if (await this._git.hasUncommittedChanges())
              throw new Error('There are uncommitted or untracked files in this git repository');

            await this._git.createTag({
              version: appVersion,
              message: changelog['en']
            });

            Log(colors.green(`✓ Successfully created Git tag \`${appVersion}\``));
            createdGitTag = true;
          } catch (error) {
            Log(colors.yellow(`⚠ Warning: could not create git tag (v${appVersion}), reason:`));
            Log(colors.grey(error));
          }
        }
      }

      if (await this._git.hasRemoteOrigin() && bumpedVersion) {
        const answers = await inquirer.prompt([
          {
            type: 'confirm',
            name: 'push',
            message: `Do you want to push the local changes to \`remote "origin"\`?`,
            default: false
          }
        ]);

        if (answers.push) {

          // First push tag
          if (createdGitTag) await this._git.pushTag({ version: appVersion });

          // Push all staged changes
          await this._git.push();
          Log(colors.green(`✓ Successfully pushed changes to remote.`));
        }
      }
    }
    Log(colors.green(`✓ App ${appId}@${appVersion} successfully uploaded.`));
    Log(colors.white(`\nVisit https://developer.athom.com/apps/app/${appId}/build/${buildId} to publish your app.`));
  }

  _onStd( std ) {
    if( this._exiting ) return;
    if( std.session !== this._session.session ) return;
    if( this._std[ std.id ] ) return;

    if( std.type === 'stdout' ) process.stdout.write( std.chunk );
    if( std.type === 'stderr' ) process.stderr.write( std.chunk );

    // mark std as received to prevent duplicates
    this._std[ std.id ] = true;
  }

  async _onCtrlC() {
    if( this._exiting ) return;
      this._exiting = true;

    Log('───────────────────────────────────────────────────────');
    Log(colors.green(`✓ Uninstalling \`${this._session.appId}\`...`));

    try {
      const homey = await AthomApi.getActiveHomey();
      await homey.devkit.stopApp({ session: this._session.session });
      Log(colors.green(`✓ Homey App \`${this._session.appId}\` successfully uninstalled`));
    } catch( err ) {
      Log(err.message || err.toString());
    }

    process.exit();

  }

  async _getEnv() {
    try {
      let data = await readFileAsync( path.join(this.path, 'env.json') );
      return JSON.parse(data);
    } catch( err ) {
      return {};
    }
  }

  /**
   * Method performs a npm prune dry run. It reads the generated JSON and based on that builds an array of paths that need
   * to be ignored during the tar process. If anything goes wrong, an empty array is returned (hence no paths will be pruned).
   * @returns {Promise<String[]>}
   * @private
   */
  async _getPrunePaths() {
    // Check if npm is available then start prune dry-run
    const npmInstalled = await NpmCommands.isNpmInstalled();
    if (npmInstalled) {
      Log(colors.green('✓ Pruning dev dependencies...'));
      return NpmCommands.getPrunePaths({path: this.path});
    }
  }

  async _getPackStream() {
    return tmp.file().then( async o => {

      let tmpPath = o.path;

      // Get list of files to pack, excluding npm prune paths and files in .homeyignore
      const prunePaths = await this._getPrunePaths();
      const fileEntries = await this._getPackFileEntries(prunePaths);


      let tarOpts = {
        entries: fileEntries,
        dereference: true
      };

      return new Promise((resolve, reject) => {

        let appSize = 0;
        let writeFileStream = fs.createWriteStream( tmpPath )
          .once('close', () => {
            Log(colors.grey(' — App size: ' + filesize(appSize)));
            let readFileStream = fs.createReadStream( tmpPath );
              readFileStream.once('close', () => {
                o.cleanup();
              })
            resolve( readFileStream );
          })
          .once('error', reject)

        tar
          .pack( this.path, tarOpts )
          .on('data', chunk => {
            appSize += chunk.length;
          })
          .pipe( zlib.createGzip() )
          .pipe( writeFileStream )

      });

		})
  }
  
  async _getPackFileEntries(prunePaths) {
    const walker = new ignoreWalk.Walker({
      path: this.path,
      ignoreFiles: [ '.homeyignore', '' ], // Empty string is workaround for adding default ignore rules
      includeEmpty: true,
      follow: true,
    });

    // Add default ignore rules for dotfiles, env.json and npm prune paths
    const ignoreRules = ['.*', 'env.json', ...prunePaths];
    walker.onReadIgnoreFile('', ignoreRules.join('\r\n'), () => {});

    const fileEntries = await new Promise((resolve, reject) => {
      walker.on('done', resolve).on('error', reject).start();
    });

    return fileEntries;
  }

  /**
   * Check if the current folder has a valid app.json.
   * @returns : Parsed JSON object or Error if no app.json was found
   * @private
   */
  async _getAppJsonFromFolder() {
    const appJsonPath = path.join(this.path, 'app.json');
    let appJson;

    try {
      appJson = await readFileAsync( appJsonPath, 'utf8' );
      appJson = JSON.parse( appJson );
    } catch( err ) {
      if( err.code === 'ENOENT' )	throw new Error(`Could not find a valid Homey App at \`${this.path}\``);

      throw new Error(`Error in \`app.json\`:\n${err}`);
    }
    return appJson;
  }

  /**
   * Check if the parsed app.json contains the keys to be a valid Homey app.
   * @param
   * @returns {Boolean}
   *  */
  _isValidAppJson(appJson) {
    if( appJson.hasOwnProperty('id') &&
      appJson.hasOwnProperty('version') &&
      appJson.hasOwnProperty('compatibility') &&
      appJson.hasOwnProperty('name')
    ) return true;

    return false;
  }

  _validateAppJson(appJson) {
    if( this._isValidAppJson(appJson) ) return;

    throw new Error(`The found app.json does not contain the required properties for a valid Homey app!`);
  }

  /**
   * Function to get al drivers from the current path.
   * Returns: String array containing the driver id's.
   */
  async _getDrivers() {
    let driverPath = path.join( this.path, 'drivers' );
    try {
      await fse.ensureDir( driverPath );
    } catch( error ) {
      throw new Error('Your app doesn\'t contain any drivers!');
    }

    const folderContents = await readDirAsync(driverPath, { withFileTypes: true });
    let drivers = [];

    folderContents.forEach( content => {
      if( content.isDirectory() ) {
        drivers.push(content.name);
      }
    })

    return drivers;
  }

  /**
   *
   * @param {Object} param Object containing options. Message is the message to aks the user for input.
   * 					Validator is an optional validator function if the default is not sufficient.
   * @returns Object with translations.
   */
  static async _getTranslatedString({ message, defaultAnswer, validator }) {
    const locales = {
      en: {
        name: '🇬🇧 English',
        value: 'en',
      },
      da: {
        name: '🇩🇰 Dansk',
        value: 'da'
      },
      de: {
        name: '🇩🇪 Deutsch',
        value: 'de'
      },
      es: {
        name: '🇪🇸 España',
        value: 'es'
      },
      fr: {
        name: '🇫🇷 Français',
        value: 'fr'
      },
      it: {
        name: '🇮🇹 Italiano',
        value: 'it'
      },
      nl: {
        name: '🇳🇱 Nederlands',
        value: 'nl',
      },
      no: {
        name: '🇳🇴 Norsk',
        value: 'no'
      },
      sv: {
        name: '🇸🇪 Svenska',
        value: 'sv'
      }
    }

    let translations = {};

    async function addLocale(locale) {
      const answers =  await inquirer.prompt([
        {
          type: 'input',
          name: 'translated',
          message: `[${locale}] ${message}`,
          default: defaultAnswer || '',
          validate: validator || (input => {
            return input.length > 0;
          })
        },
        {
          type: 'confirm',
          name: 'more',
          message: 'Do you want to add another language?',
          default: false
        }
      ]);

      translations[locale] = answers.translated;
      // Remove already translated keys.
      delete locales[locale];

      if( answers.more ) {
        const chosenLanguage = await inquirer.prompt([
          {
            type: 'list',
            name: 'language',
            message: `Select the next locale to translate`,
            choices: Object.values(locales)
          }
        ]);

        if (Object.keys(locales).length === 0) {
          Log('No more supported languages to translate.');
          return;
        }
        await addLocale( chosenLanguage.language );
      } else {
        return;
      }
    }

    await addLocale('en'); // default call and start the recursive loop

    return translations;
  }

  async migrateToCompose() {
    if( App.hasHomeyCompose({ appPath: this.path }) ) throw new Error('You already have the Compose enabled, no need to run this command.');

    // Check if the current folder is a git repo. If it is, check for uncommitted changes.
    if ( await GitCommands.isGitInstalled() && await GitCommands.isGitRepo({path: this.path}) ) {
      if( await this._git.hasUncommittedChanges() )
        throw new Error('Please commit changes first!');
    }

    const appJson = await this._getAppJsonFromFolder( this.path );
    this._validateAppJson( appJson );

    let drivers = await this._getDrivers();
    if( appJson.flow ) {
      var appFlowJson = appJson.flow;
      // Delete the flow section from the app JSON.
      delete appJson.flow;
    }

    try {
      if ( !await fse.exists( this._homeyComposePath ) ) await mkdirAsync( this._homeyComposePath );
    } catch( err ) { console.log('Error creating folder', dir, err) }

    if( drivers && appJson.drivers ) {
      drivers.forEach(driver => {
        appJson.drivers.forEach(async driverObject => {
          if( driverObject.id === driver ) {
            // Create a driver Flow JSON object.
            let driverFlowJson = {};

            if( appFlowJson ) {
              FLOW_TYPES.forEach( type => {
                if( !appFlowJson[type] ) return // Return when this type is not found in the JSON.

                appFlowJson[type].forEach( flowCard => {
                  if (!flowCard.args) return; // Return when this flow card has no args.

                  let removeThisFlow = false;

                  flowCard.args.forEach( (argument, index, flowCardArgs) => {
                    if( argument.type === 'device' ) {
                      const filteredArgument = querystring.parse(argument.filter);

                      // Check if the driver_id matches the current driver.
                      // If so, remove the arg  and add the Flowcard to the Flow JSON for this driver.
                      if( filteredArgument.driver_id === driver ) {
                        flowCardArgs.splice(index, 1);
                        if( driverFlowJson[type] ) {
                          driverFlowJson[type].push(flowCard);
                        } else {
                          driverFlowJson[type] = [ flowCard ];
                        }
                        removeThisFlow = true;
                      }
                    }
                  });

                  if( removeThisFlow ) {
                    appFlowJson[type] = appFlowJson[type].filter(filterFlowCard => {
                      return filterFlowCard !== flowCard;
                    });
                  }
                });
              });

              // If there are driver Flows write them to a JSON file.
              if (Object.keys(driverFlowJson).length > 0) {
                await writeFileAsync(
                  path.join( this.path, 'drivers', driver, 'driver.flow.compose.json'),
                  JSON.stringify( driverFlowJson, false, 2)
                );
                Log(`Created driver Flow compose file for ${driver}`);
              }
            }

            // Driver compose stuff
            delete driverObject.id //id Should not be in the compose driver JSON.
            await writeFileAsync(
              path.join( this.path, 'drivers', driver, 'driver.compose.json'),
              JSON.stringify( driverObject, false, 2)
            );
            Log(`Created driver compose file for ${driver}`);
          }
        });
      });

      // Delete the driver section from the app JSON.
      delete appJson.drivers;
    }

    // Flow seperation
    if( appFlowJson ){
      try {
        if ( !await fse.exists( path.join(this._homeyComposePath, 'flow') ) ) await mkdirAsync( path.join(this._homeyComposePath, 'flow') );
      } catch( err ) { console.log('Error creating folder', err) }

      FLOW_TYPES.forEach( async type => {
        if( !appFlowJson[type] ) return // Return when this type is not found in the JSON.

        try {
          if ( !await fse.exists( path.join(this._homeyComposePath, 'flow', type) ) ) await mkdirAsync( path.join(this._homeyComposePath, 'flow', type) );
        } catch( err ) { console.log('Error creating folder', err) }

        // Loop over all flow cards
        appFlowJson[type].forEach( async flowCard => {
          try {
            await writeFileAsync(
              path.join( this._homeyComposePath, 'flow', type, `${flowCard.id}.json` ),
              JSON.stringify( flowCard, false, 2 )
            );
            console.log(`Created Flow Card '${flowCard.id}.json'`);
          } catch( err ) { console.log('Error writing flow trigger JSON', err) }
        });
      });
    }

    // Handle custom capabilities
    if( appJson.capabilities ) {
      // Create capabilities folder
      try {
        if ( !await fse.exists( path.join(this._homeyComposePath, 'capabilities') ) ) await mkdirAsync( path.join(this._homeyComposePath, 'capabilities') );
      } catch( err ) { console.log('Error creating folder', err) }

      Object.entries(appJson.capabilities).forEach( async ([name, capability]) => {
        try {
          await writeFileAsync(
            path.join(this._homeyComposePath, 'capabilities', `${name.toLowerCase()}.json`),
            JSON.stringify(capability, false, 2)
          );
          Log(`Created Capability ${name}.json`);
        } catch( err ) { console.log('Error writing Capability json', err) }
      });

      delete appJson.capabilities;
    }

    if( appJson.discovery ) {
      try {
        if ( !await fse.exists( path.join(this._homeyComposePath, 'discovery') ) ) await mkdirAsync( path.join(this._homeyComposePath, 'discovery') );
      } catch( err ) { console.log('Error creating folder', err) }

      Object.entries(appJson.discovery).forEach( async ([name, strategy]) => {
        try {
          await writeFileAsync(
            path.join(this._homeyComposePath, 'discovery', `${name.toLowerCase()}.json`),
            JSON.stringify(strategy, false, 2)
          );
          Log(`Created Discovery ${name}.json`);
        } catch( err ) { console.log('Error writing Discovery json', err) }
      })

      // Remove the discovery section from the app JSON.
      delete appJson.discovery;
    }

    try {
      await writeFileAsync(
        path.join(this._homeyComposePath, 'app.json'),
        JSON.stringify(appJson, false, 2)
      );
    } catch( err ) { console.log('Error writing app.json', err) }

    Log(colors.green(`✓ Successfully migrated app ${appJson.id} to compose`));

  }

  async _askComposeMigration() {
    let answers = await inquirer.prompt(
      {
        type: 'confirm',
        name: 'switch_compose',
        message: 'Do you want to use Homey compose? It will split the app.json file into separate files for Drivers, Flow Cards and Discovery Strategies.'
      }
    )

    return answers.switch_compose;
  }

	async createDriver() {
		const appJson = await this._getAppJsonFromFolder();
		if (appJson) {
			this._isValidAppJson(appJson);
		} else return;

		const driverName = await App._getTranslatedString( {
			message: 'What is your Driver\'s Name?'
		} );

		let answers = await inquirer.prompt([].concat(
			[
				{
					type: 'input',
					name: 'id',
					message: 'What is your Driver\'s ID?',
					default: () => {
						let name = driverName.en; // Always use the en name to create a driver id
							name = name.toLowerCase();
							name = name.replace(/ /g, '-');
							name = name.replace(/[^0-9a-zA-Z-_]+/g, '');
						return name;
					},
					validate: async input => {
						if( input.search(/^[a-zA-Z0-9-_]+$/) === -1 )
							throw new Error('Invalid characters: only use [a-zA-Z0-9-_]');

            if( await fse.exists( path.join(this.path, 'drivers', input) ) )
              throw new Error('Driver directory already exists!');

            return true;
          }
        },
        {
          type: 'list',
          name: 'class',
          message: 'What is your Driver\'s Device Class?',
          choices: () => {
            let classes = HomeyLibDevice.getClasses();
            return Object.keys(classes)
              .sort(( a, b ) => {
                a = classes[a];
                b = classes[b];
                return a.title.en.localeCompare( b.title.en )
              })
              .map( classId => {
                return {
                  name: classes[classId].title.en + colors.grey(` (${classId})`),
                  value: classId,
                }
              })
          }
        },
        {
          type: 'checkbox',
          name: 'capabilities',
          message: 'What are your Driver\'s Capabilities?',
          choices: () => {
            let capabilities = HomeyLibDevice.getCapabilities();
            return Object.keys(capabilities)
              .sort(( a, b ) => {
                a = capabilities[a];
                b = capabilities[b];
                return a.title.en.localeCompare( b.title.en )
              })
              .map( capabilityId => {
                let capability = capabilities[capabilityId];
                return {
                  name: capability.title.en + colors.grey(` (${capabilityId})`),
                  value: capabilityId,
                }
              })
          }
        },
      ],

      // TODO pair

			[
				{
					type: 'confirm',
					name: 'createDiscovery',
					default: false,
					message: 'Do you want to create a Discovery strategy to find your device automatically in the IP network?'
				},
			],
			[
				{
					type: 'confirm',
					name: 'confirm',
					message: 'Seems good?'
				}
			]
		));

    if( !answers.confirm ) return;

		let driverId = answers.id;
		let driverPath = path.join( this.path, 'drivers', driverId );
		let driverJson = {
			id: driverId,
			name: driverName,
			class: answers.class,
			capabilities: answers.capabilities,
			images: {
				large: `/drivers/${driverId}/assets/images/large.png`,
				small: `/drivers/${driverId}/assets/images/small.png`,
			},
		}

		await fse.ensureDir( driverPath );
		await fse.ensureDir( path.join(driverPath, 'assets') );
		await fse.ensureDir( path.join(driverPath, 'assets', 'images') );

    let templatePath = path.join(__dirname, '..', '..', 'assets', 'templates', 'app', 'drivers');
    await copyFileAsync( path.join(templatePath, 'driver.js'), path.join(driverPath, 'driver.js') );
    await copyFileAsync( path.join(templatePath, 'device.js'), path.join(driverPath, 'device.js') );

		if( App.hasHomeyCompose({ appPath: this.path }) ) {
			if( answers.createDiscovery === true ) {
				await this.createDiscoveryStrategy();
			}

      if( driverJson.settings ) {
        let driverJsonSettings = driverJson.settings;
        delete driverJson.settings;
        await writeFileAsync( path.join(driverPath, 'driver.settings.compose.json'), JSON.stringify(driverJsonSettings, false, 2) );
      }

      if( driverJson.flow ) {
        let driverJsonFlow = driverJson.flow;
        delete driverJson.flow;
        await writeFileAsync( path.join(driverPath, 'driver.flow.compose.json'), JSON.stringify(driverJsonFlow, false, 2) );
      }

      await writeFileAsync( path.join(driverPath, 'driver.compose.json'), JSON.stringify(driverJson, false, 2) );

    } else {
      let appJsonPath = path.join(this.path, 'app.json');
      let appJson = await readFileAsync( appJsonPath );
        appJson = appJson.toString();
        appJson = JSON.parse(appJson);
        appJson.drivers = appJson.drivers || [];
        appJson.drivers.push( driverJson );

      await writeFileAsync( appJsonPath, JSON.stringify(appJson, false, 2) );
    }

    Log(colors.green(`✓ Driver created in \`${driverPath}\``));

  }

  async changeDriverCapabilities() {
    if( App.hasHomeyCompose({ appPath: this.path }) === false ) {
      if( await this._askComposeMigration() ) {
        await this.migrateToCompose();
      } else {
        throw new Error("This command requires Homey compose, run `homey app compose` to migrate!");
      }
    }

    let drivers = await this._getDrivers();

    const selectedDriverAnswer = await inquirer.prompt([
      {
        type: 'list',
        name: 'driverId',
        message: 'For which driver do you want to change the capabilities?',
        choices: () => {
          return drivers;
        }
      }
    ]);

    const driverJsonPath = path.join(this.path, 'drivers', selectedDriverAnswer.driverId, 'driver.compose.json');

    let driverJson;
    try {
      driverJson = await readFileAsync( driverJsonPath, 'utf8' );
      driverJson = JSON.parse( driverJson );
    } catch( err ) {
      if( err.code === 'ENOENT' )
        throw new Error(`Could not find a valid driver.compose JSON at \`${driverJsonPath}\``);

      throw new Error(`Error in \`driver.compose.json.json\`:\n${err}`);
    }

    Log(`Current Driver capabilities: ${driverJson.capabilities}`);

    const capabilitesAnswers = await inquirer.prompt([
      {
        type: 'checkbox',
        name: 'capabilities',
        message: 'What are your Driver\'s Capabilities?',
        choices: () => {
          let capabilities = HomeyLibDevice.getCapabilities();
          return Object.keys(capabilities)
            .sort(( a, b ) => {
              a = capabilities[a];
              b = capabilities[b];
              return a.title.en.localeCompare( b.title.en )
            })
            .map( capabilityId => {
              let capability = capabilities[capabilityId];
              return {
                name: capability.title.en + colors.grey(` (${capabilityId})`),
                value: capabilityId,
              }
            })
        },
        default: driverJson.capabilities
      }
    ]);

    // Since we've used the existing capabilities as a default and therefore loaded them into the array,
    // we can just overwrite the capabilities array in the JSON
    driverJson.capabilities = capabilitesAnswers.capabilities;

    await writeFileAsync( driverJsonPath, JSON.stringify(driverJson, false, 2) );

    Log(colors.green(`✓ Driver capabilities updated for \`${driverJson.id}\``));
  }

  async createDriverFlow() {
    let drivers = await this._getDrivers();

    const driverFlowAnswers = await inquirer.prompt([
      {
        type: 'list',
        name: 'driverId',
        message: 'For which driver do you want to create a Flow?',
        choices: () => {
          return drivers;
        }
      }
    ]);
    const chosenDriver = driverFlowAnswers.driverId;

    let flowJson = await this.createFlowJson();

    const flowPath = path.join(this.path, 'drivers', chosenDriver, 'driver.flow.compose.json');

    let driverFlowJson;
    try {
      driverFlowJson = await readFileAsync( flowPath, 'utf8' );
      driverFlowJson = JSON.parse( driverFlowJson );
    } catch( err ) {
      if( err.code === 'ENOENT' )	{
        driverFlowJson = {}; // File not found so init empty JSON
      } else {
        throw new Error(`Error in \`driver.flow.compose.json.\`:\n${err}`);
      }
    }

    const flowType = flowJson.type;
    delete flowJson.type;

    // Check if the chosen flow type entry is available
    driverFlowJson[flowType] = driverFlowJson[flowType] || [];

    driverFlowJson[flowType].push(flowJson);

    await writeFileAsync( flowPath, JSON.stringify(driverFlowJson, false, 2) );

    Log(colors.green(`✓ Driver Flow created in \`${flowPath}\``));
  }

  async createFlowJson() {
    const appJson = await this._getAppJsonFromFolder();
    if( appJson ) {
      this._validateAppJson(appJson);
    }

    if( App.hasHomeyCompose({ appPath: this.path }) === false ) {
      if( await this._askComposeMigration() ) {
        await this.migrateToCompose();
      } else {
        throw new Error("This command requires Homey compose, run `homey app compose` to migrate!");
      }
    }

    const flowFolder = path.join(this.path, '.homeycompose', 'flow');

    const translatedStrings = {
      title: await App._getTranslatedString({ message: 'What is the title of your Flow Card?' }),
      hint: await App._getTranslatedString({ message: 'What is the hint for your Flow Card' }),
    }

    let answers = await inquirer.prompt([].concat(
      [
        {
          type: 'list',
          name: 'type',
          message: 'What is the type of your Flow card?',
          choices: () => {
            return [
              {
                name: "Trigger (When)",
                value: "triggers"
              },
              {
                name: "Condition (And)",
                value: "conditions"
              },
              {
                name: "Action (Then)",
                value: "actions"
              }
            ]
          }
        },

        {
          type: 'input',
          name: 'id',
          message: 'What is the ID of your Flow Card?',
          default: () => {
            let name = translatedStrings.title.en;
            name = name.toLowerCase();
            name = name.replace(/ /g, '-');
            name = name.replace(/[^0-9a-zA-Z-_]+/g, '');
            return name;
          },
          validate: async input => {
            if( input.search(/^[a-zA-Z0-9-_]+$/) === -1 )
              throw new Error('Invalid characters: only use [a-zA-Z0-9-_]');

            // Check if the flow entry already exists in the .homeycompose/flow folder
            if( await fse.exists( path.join(flowFolder, 'triggers', `${input}.json` ) ) ||
              await fse.exists( path.join(flowFolder, 'conditions', `${input}.json` ) ) ||
              await fse.exists( path.join(flowFolder, 'actions', `${input}.json` ) )
            )

              throw new Error('Flow already exists!');

            return true;
          }
        }
      ]
    ));

    const useArgs = await inquirer.prompt([
      {
        type: 'confirm',
        name: 'using_arguments',
        message: 'Do you want to use arguments for this Flow Card?',
        default: false
      }
    ]);

    let flowArgs = [];
    if ( useArgs.using_arguments ) {
      // recursive function to add arguments to the flow.
      async function addArgument() {
        const argumentStrings = {
          placeholder: await App._getTranslatedString({ message: 'Enter the placeholder for the argument' })
        }

        let argumentAnswers =  await inquirer.prompt([
          {
            type: 'list',
            name: 'type',
            message: 'What is the type of the argument?',
            choices: () => {
              return [
                {
                  name: "Text",
                  value: "text"
                },
                {
                  name: "Number",
                  value: "number"
                },
                {
                  name: "Autocomplete",
                  value: "autocomplete"
                },
                {
                  name: "Range",
                  value: "range"
                },
                {
                  name: "Date",
                  value: "date"
                },
                {
                  name: "Time",
                  value: "time"
                },
                {
                  name: "Dropdown",
                  value: "dropdown"
                },
                {
                  name: "Color",
                  value: "color"
                },
                {
                  name: "Droptoken",
                  value: "droptoken"
                }
              ]
            }
          },
          {
            type: 'input',
            name: 'name',
            message: 'What is the name of your argument?',
            validate: async input => {
              if( input.search(/^[a-zA-Z0-9-_]+$/) === -1 )
                throw new Error('Invalid characters: only use [a-zA-Z0-9-_]');

              return true;
            }
          }
        ]);

        const addMore = await inquirer.prompt([
          {
            type: 'confirm',
            name: 'more',
            message: 'Add more arguments?'
          }
        ]);

        // Create a custom object to inject en flag for the placeholder.
        flowArgs.push({
          type: argumentAnswers.type,
          name: argumentAnswers.name,
          placeholder: argumentStrings.placeholder,
        });

        if( addMore.more ) {
          await addArgument();
        } else {
          return;
        }
      }

      await addArgument();
    }

    const useTokens = await inquirer.prompt([
      {
        type: 'confirm',
        name: 'using_tokens',
        message: 'Do you want to use tokens for this Flow Card?',
        default: false
      }
    ]);

    let flowTokens = [];
    if( useTokens.using_tokens ) {
      async function addToken() {
        const tokenStrings = {
          title: await App._getTranslatedString({ message: 'Enter the user title of your token' }),
          example: await App._getTranslatedString({ message: 'Give a brief example of what your token can provide' }),
        }

        let tokenAnswers =  await inquirer.prompt([].concat(
          [
            {
              type: 'list',
              name: 'type',
              message: 'What is the type of the token?',
              choices: () => {
                return [
                  {
                    name: "Text",
                    value: "string"
                  },
                  {
                    name: "Number",
                    value: "number"
                  },
                  {
                    name: "Boolean",
                    value: "boolean"
                  },
                  {
                    name: "Image",
                    value: "image"
                  }
                ]
              }
            },
            {
              type: 'input',
              name: 'name',
              message: 'What the name of your token?',
              validate: async input => {
                if( input.search(/^[a-zA-Z0-9-_]+$/) === -1 )
                  throw new Error('Invalid characters: only use [a-zA-Z0-9-_]');

                return true;
              }
            }
          ]
        ));

        const addMore = await inquirer.prompt([
          {
            type: 'confirm',
            name: 'more',
            message: 'Add more tokens?'
          }
        ]);

        flowTokens.push({
          type: tokenAnswers.type,
          name: tokenAnswers.name,
          title: tokenStrings.title,
          example : tokenStrings.example,
        });

        if( addMore.more ) {
          await addToken();
        } else {
          return;
        }
      }

      await addToken();
    }

    const confirm = await inquirer.prompt([
      {
        type: 'confirm',
        name: 'confirm',
        message: 'Seems good?'
      }
    ]);

    if( !confirm ) return;

    let flowJson = {
      type: answers.type,
      id: answers.id,
      title: translatedStrings.title,
      hint: translatedStrings.hint,
    }

    if( useArgs.using_arguments ) {
      Object.assign(flowJson, flowJson,
        {
          args: flowArgs
        }
      );
    }

    if( useTokens.using_tokens ) {
      Object.assign(flowJson, flowJson,
        {
          tokens: flowTokens
        }
      )
    }

    return flowJson;
  }

  async createFlow() {
    let flowJson = await this.createFlowJson();

    if( !flowJson ) throw new Error('Could not create valid Flow');

    const flowFolder = path.join(this.path, '.homeycompose', 'flow');
    const flowPath = path.join(this.path, '.homeycompose', 'flow', flowJson.type);

    // Delete roperty 'type' from the Flow JSON because it's not needed.
    delete flowJson.type;

    // Check if the folder already exists, if not create it
    if ( !await fse.exists( flowFolder ) ) await mkdirAsync( flowFolder );
    if ( !await fse.exists( flowPath ) ) await mkdirAsync( flowPath );

    await writeFileAsync( path.join(flowPath, `${flowJson.id}.json`), JSON.stringify(flowJson, false, 2) );

    Log(colors.green(`✓ Flow created in \`${flowPath}\``));
  }

  async createDiscoveryStrategy() {
    const appJson = await this._getAppJsonFromFolder();
    if( appJson ) {
      this._validateAppJson(appJson);
    }

    if( App.hasHomeyCompose({ appPath: this.path }) === false ) {
      if( await this._askComposeMigration() ) {
        await this.migrateToCompose();
      } else {
        throw new Error("This command requires Homey compose, run `homey app compose` to migrate!");
      }
    }

    const discoveryPath = path.join(this.path, '.homeycompose', 'discovery');
    const discoveryBase = await inquirer.prompt([
        {
          type: 'input',
          name: 'title',
          message: 'What is your Discovery strategy ID?',
          validate: async input => {
            input.replace(/[^0-9a-zA-Z-_]+/g, '');
            if( input.search(/^[a-zA-Z0-9-_]+$/) === -1 )
              throw new Error('Invalid characters: only use [a-zA-Z0-9-_]');

            if( await fse.exists( path.join(discoveryPath, `${input}.json` ) ) ) {
              throw new Error('Discovery strategy already exists!');
            }

            return true;
          }
        },
        {
          type: 'list',
          name: 'type',
          message: 'What is the type of your Discovery strategy?',
          choices: () => {
            return [
              {
                name: 'mDNS-SD',
                value: 'mdns-sd'
              },
              {
                name: 'SSDP',
                value: 'ssdp'
              },
              {
                name: 'MAC Address range',
                value: 'mac'
              }
            ]
          }
        }
      ]
    );

    // Create new questions based on the Discovery type selected
    let discoveryJson;
    let answers;
    switch( discoveryBase.type ) {
      case 'mdns-sd':
        answers = await inquirer.prompt([
          {
            type: 'input',
            name: 'name',
            message: 'What is the name of the mDNS query?',
            validate: input => {
              return input.length > 0;
            }
          },
          {
            type: 'list',
            name: 'protocol',
            message: 'What is the protocol of your mDNS query?',
            choices: [ "tcp", "udp"	]
          },
          {
            type: 'input',
            name: 'id',
            message: 'What is the indentifier to indentify the device? For example, \'name\' or \'txt.id\'',
            validate: input => {
              return input.length > 0;
            }
          },
        ]);

        if( !answers.id.startsWith('{{') && !answers.id.endsWith('}}') ) {
          answers.id = `{{${answers.id}}}`;
        }

        discoveryJson = {
          type: 'mdns-sd',
          'mdns-sd': {
            name: answers.name,
            protocol: answers.protocol
          },
          id: answers.id,
        }

        break;
      case 'ssdp':
        answers = await inquirer.prompt([
          {
            type: 'input',
            name: 'search',
            message: 'What is the search scheme?',
            validate: input => {
              return input.length > 0;
            }
          },
          {
            type: 'input',
            name: 'id',
            message: 'What is the indentifier to indentify the device? For example, \'name\' or \'headers.usn\'',
            validate: input => {
              if( input.search(/^[a-zA-Z0-9-_.]+$/) === -1 ) {
                throw new Error('Invalid characters: only use [a-zA-Z0-9-_.]');
              }
              return true;
            }
          },
        ]);

        discoveryJson = {
          type: 'ssdp',
          ssdp: {
            name: answers.name,
            search: answers.search
          },
          id: `{{${answers.id}}}`
        }

        break;
      case 'mac':
        // All added MAC addresses from the addMacAddress recursive function will be stored in this array.
        let macAddresses = [];

      function parseMacToDecArray(macAddress) {
        let mac = [];
        macAddress
          .slice(0,8)
          .split(':') // TODO - is also a valid MAC address seperator
          .forEach( macByte => mac.push( parseInt(macByte, 16) ) );

        return mac;
      }

        // Recursive function to input, parse and store MAC addresses.
      async function addMacAddress() {
        answers = await inquirer.prompt([
          {
            type: 'input',
            name: 'mac',
            message: 'Enter a full MAC address or the first three bytes',
            validate: async input => {
              if( input.length === 17 && input.search(/^([0-9A-Fa-f]{2}[:-]){5}([0-9A-Fa-f]{2})$/) === 0 ) return true;
              if( input.length === 8 && input.search(/^([0-9A-Fa-f]{2}[:-]){2}([0-9A-Fa-f]{2})$/) === 0 ) return true;

              return false;
            }
          },
          {
            type: 'confirm',
            name: 'more',
            message: 'Add more MAC addresses?'
          }
        ]);

        // Parse and store the address
        macAddresses.push( parseMacToDecArray( answers.mac ) );

        // If the user wants to add more addresses, call this function again.
        if( answers.more ) {
          await addMacAddress();
        } else {
          return;
        }
      }

        await addMacAddress();

        if( macAddresses.length < 1) return;

        discoveryJson = {
          type: 'mac',
          mac: {
            manufacturer: macAddresses
          }
        }

        break;
    }

    const confirmCreate = await inquirer.prompt([
      {
        type: 'confirm',
        name: 'confirm',
        message: 'Seems good?'
      }
    ]);

    if( !confirmCreate.confirm ) return;

    // Check if the folder already exists, if not create it
    if ( !await fse.exists( discoveryPath ) ) await mkdirAsync( discoveryPath );

    await writeFileAsync( path.join(discoveryPath, `${discoveryBase.title}.json`), JSON.stringify(discoveryJson, false, 2) );

    Log(colors.green(`✓ Discovery strategy created in \`${discoveryPath}\``));

  }

  static async create({ appPath }) {

    let stat = await statAsync( appPath );
    if( !stat.isDirectory() )
      throw new Error('Invalid path, must be a directory');

    let localizedProperties = {
      name: await App._getTranslatedString({ message: 'What is your app\'s name?', defaultAnswer: 'My App' }),
      description: await App._getTranslatedString({ message: 'What is your app\'s description?', defaultAnswer: 'Adds support for MyBrand devices.'})
    }

		let answers = await inquirer.prompt([
			{
				type: 'input',
				name: 'id',
				message: 'What is your app\'s unique ID?',
				default: 'com.company.myapp',
				validate: input => {
					return HomeyLibApp.isValidId( input );
				}
			},
			{
				type: 'list',
				name: 'category',
				message: 'What is your app\'s category?',
				choices: HomeyLibApp.getCategories()
			},
			{
				type: 'input',
				name: 'version',
				message: 'What is your app\'s version?',
				default: '1.0.0',
				validate: input => {
					return semver.valid(input) === input;
				}
			},
			{
				type: 'input',
				name: 'compatibility',
				message: 'What is your app\'s compatibility?',
				default: '>=5.0.0',
				validate: input => {
					return semver.validRange(input) !== null;
				}
			},
			{
				type: 'confirm',
				name: 'license',
				message: 'Use standard license for Homey Apps (GPL3)?'
			},
			{
				type: 'confirm',
				name: 'confirm',
				message: 'Seems good?'
			}
		]);

    if( !answers.confirm ) return;

    const appJson = {
      id: answers.id,
      version: answers.version,
      compatibility: answers.compatibility,
      sdk: 3,
      name: localizedProperties.name,
      description: localizedProperties.description,
      category: [ answers.category ],
      permissions: [],
      images: {
        large: '/assets/images/large.png',
        small: '/assets/images/small.png'
      }
    }

    try {
      let profile = await AthomApi.getProfile();
      appJson.author = {
        name: `${profile.firstname} ${profile.lastname}`,
        email: profile.email
      }
    } catch( err ) {}

    appPath = path.join( appPath, appJson.id );

    try {
      let stat = await statAsync( appPath );
      throw new Error(`Path ${appPath} already exists`);
    } catch( err ) {
      if( err.code === undefined ) throw err;
    }

    // make dirs
    const dirs = [
      '',
      'locales',
      'drivers',
      'assets',
      path.join('assets', 'images'),
    ];

<<<<<<< HEAD
    // Append the homeycompose dir if used
    if( answers.compose ) {
      dirs.push( '.homeycompose' );
      dirs.push( path.join('.homeycompose', 'flow') );
      dirs.push( path.join('.homeycompose', 'drivers') );
      dirs.push( path.join('.homeycompose', 'capabilities') );
      dirs.push( path.join('.homeycompose', 'discovery') );
      dirs.push( path.join('.homeycompose', 'locales') );
      dirs.push( path.join('.homeycompose', 'screensavers') );
      dirs.push( path.join('.homeycompose', 'signals') );
    }
=======
    // Append the homeycompose dir
    dirs.push( '.homeycompose' );
    dirs.push( path.join('.homeycompose', 'flow') );
    dirs.push( path.join('.homeycompose', 'drivers') );
>>>>>>> ba2a1844

    for( let i = 0; i < dirs.length; i++ ) {
      let dir = dirs[i];
      try {
        await mkdirAsync( path.join(appPath, dir) );
      } catch( err ) {
        Log( err );
      }
    }

    await writeFileAsync( path.join(appPath, '.homeycompose', 'app.json'), JSON.stringify(appJson, false, 2) );

    const generatedAppManifestWarning = {
      "_comment": "This file is generated. Please edit .homeycompose/app.json instead."
    };
    await writeFileAsync( path.join(appPath, 'app.json'), JSON.stringify(generatedAppManifestWarning, false, 2) );

		await writeFileAsync( path.join(appPath, 'locales', 'en.json'), JSON.stringify({}, false, 2) );
		await writeFileAsync( path.join(appPath, 'app.js'), '' );
		await writeFileAsync( path.join(appPath, 'README.md'), `# ${appJson.name.en}\n\n${appJson.description.en}` );
		await writeFileAsync( path.join(appPath, 'README.txt'), `${appJson.description.en}\n`);

		// i18n pre-support
		// TODO check if this works after creating i18n inquirer stuff
		if( appJson.description.nl ) {
			await writeFileAsync( path.join(appPath, 'README.nl.txt'), `${appJson.description.nl}\n`);
		}

    // copy files
    const templatePath = path.join(__dirname, '..', '..', 'assets', 'templates', 'app');
    const files = [
      'app.js',
      path.join('assets', 'icon.svg'),
    ]

    if( answers.license ) {
      files.push('LICENSE');
      files.push('CODE_OF_CONDUCT.md');
      files.push('CONTRIBUTING.md');
    }

    for( let i = 0; i < files.length; i++ ) {
      let file = files[i];
      try {
        await copyFileAsync( path.join(templatePath, file), path.join( appPath, file ) );
      } catch( err ) {
        Log( err );
      }
    }

    // Create package.json
    const packageJson = {
      name: answers.id,
      version: answers.version,
      main: 'app.js',
    }

    await writeFileAsync( path.join(appPath, 'package.json'), JSON.stringify(packageJson, false, 2) );

    await App.addTypes({ appPath });

    const gitIgnore = "env.json\nnode_modules/";

    await writeFileAsync( path.join(appPath, '.gitignore'), gitIgnore.toString() );

    Log(colors.green(`✓ App created in \`${appPath}\``));

  }

  static async addTypes({ appPath }) {
    // Check if npm is available, then install homey type declarations as dev dependency
    const npmInstalled = await NpmCommands.isNpmInstalled();
    if (npmInstalled) {
      await NpmCommands.install({ saveDev: true, path: appPath }, {
        id: '@types/homey@npm:homey-apps-sdk-v3-types'
      });
    }
  }

  static hasHomeyCompose({ appPath }) {
    return fs.existsSync(path.join(appPath, '.homeycompose'));
  }

}

module.exports = App;<|MERGE_RESOLUTION|>--- conflicted
+++ resolved
@@ -2311,24 +2311,15 @@
       path.join('assets', 'images'),
     ];
 
-<<<<<<< HEAD
-    // Append the homeycompose dir if used
-    if( answers.compose ) {
-      dirs.push( '.homeycompose' );
-      dirs.push( path.join('.homeycompose', 'flow') );
-      dirs.push( path.join('.homeycompose', 'drivers') );
-      dirs.push( path.join('.homeycompose', 'capabilities') );
-      dirs.push( path.join('.homeycompose', 'discovery') );
-      dirs.push( path.join('.homeycompose', 'locales') );
-      dirs.push( path.join('.homeycompose', 'screensavers') );
-      dirs.push( path.join('.homeycompose', 'signals') );
-    }
-=======
     // Append the homeycompose dir
     dirs.push( '.homeycompose' );
     dirs.push( path.join('.homeycompose', 'flow') );
     dirs.push( path.join('.homeycompose', 'drivers') );
->>>>>>> ba2a1844
+    dirs.push( path.join('.homeycompose', 'capabilities') );
+    dirs.push( path.join('.homeycompose', 'discovery') );
+    dirs.push( path.join('.homeycompose', 'locales') );
+    dirs.push( path.join('.homeycompose', 'screensavers') );
+    dirs.push( path.join('.homeycompose', 'signals') );
 
     for( let i = 0; i < dirs.length; i++ ) {
       let dir = dirs[i];
