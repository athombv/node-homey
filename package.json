--- conflicted
+++ resolved
@@ -1,10 +1,6 @@
 {
   "name": "homey",
-<<<<<<< HEAD
-  "version": "2.14.0",
-=======
   "version": "2.19.0",
->>>>>>> ed4afdfb
   "description": "Command-line interface and type declarations for Homey Apps",
   "main": "index.js",
   "scripts": {
