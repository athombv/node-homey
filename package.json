--- conflicted
+++ resolved
@@ -1,10 +1,6 @@
 {
   "name": "homey",
-<<<<<<< HEAD
-  "version": "2.2.5",
-=======
-  "version": "2.3.0",
->>>>>>> 514b7904
+  "version": "2.3.1",
   "description": "Command-line interface and type declarations for Homey Apps",
   "main": "index.js",
   "types": "index.d.ts",
