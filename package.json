--- conflicted
+++ resolved
@@ -1,10 +1,6 @@
 {
   "name": "homey",
-<<<<<<< HEAD
-  "version": "2.34.0",
-=======
   "version": "3.0.0-rc.5",
->>>>>>> a7d86841
   "description": "Command-line interface and type declarations for Homey Apps",
   "main": "bin/homey.js",
   "files": [
